--- conflicted
+++ resolved
@@ -111,7 +111,7 @@
                 continue
             self.input_pts[condition_name] = samples
 
-    def discretise_domain(self, n, mode = 'random', variables = 'all', locations = 'all'):
+    def discretise_domain(self, n, mode = 'random', variables = 'all', locations = 'all', device=None):
         """
         Generate a set of points to span the `Location` of all the conditions of
         the problem.
@@ -140,30 +140,6 @@
             modes ``latin`` or ``lh``,  ``chebyshev``, ``grid`` are only implemented for
             ``CartesianDomain``.
         """
-<<<<<<< HEAD
-        if all(key in kwargs for key in ['n', 'mode']):
-            argument = {}
-            argument['n'] = kwargs['n']
-            argument['mode'] = kwargs['mode']
-            argument['variables'] = self.input_variables
-            arguments = [argument]
-        elif any(key in kwargs for key in ['n', 'mode']) and args:
-            raise ValueError("Don't mix args and kwargs")
-        elif isinstance(args[0], int) and isinstance(args[1], str):
-            argument = {}
-            argument['n'] = int(args[0])
-            argument['mode'] = args[1]
-            argument['variables'] = self.input_variables
-            arguments = [argument]
-        elif all(isinstance(arg, dict) for arg in args):
-            arguments = args
-        else:
-            raise RuntimeError
-
-        locations = kwargs.get('locations', 'all')
-        device = kwargs.get('device', None)
-=======
->>>>>>> c7574d24
 
         # check consistecy n
         check_consistency(n, int)
