--- conflicted
+++ resolved
@@ -56,10 +56,6 @@
     def sample(self, n, mode='random', variables='all'):
         """TODO
         """
-<<<<<<< HEAD
-=======
-
->>>>>>> a1e947fe
         def _1d_sampler(n, mode, variables):
             """ Sample independentely the variables and cross the results"""
             tmp = []
