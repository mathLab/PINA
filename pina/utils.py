--- conflicted
+++ resolved
@@ -7,10 +7,7 @@
 
 import torch
 
-<<<<<<< HEAD
 
-=======
->>>>>>> dbd78c9c
 def number_parameters(model, aggregate=True, only_trainable=True):  # TODO: check
     """
     Return the number of parameters of a given `model`.
@@ -54,7 +51,6 @@
     return tensor1.append(tensor2)
 
 
-<<<<<<< HEAD
 def torch_lhs(n, dim):
     """Latin Hypercube Sampling torch routine.
     Sampling in range $[0, 1)^d$.
@@ -87,7 +83,8 @@
     samples = (perms - samples) / n
 
     return samples
-=======
+
+
 class PinaDataset():
 
     def __init__(self, pinn) -> None:
@@ -147,5 +144,4 @@
             return {self._location: tensor}
 
         def __len__(self):
-            return self._len
->>>>>>> dbd78c9c
+            return self._len