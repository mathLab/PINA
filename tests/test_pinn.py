import torch
import pytest

from pina import LabelTensor, Condition, Span, PINN
from pina.problem import SpatialProblem
from pina.model import FeedForward
from pina.operators import nabla


class Poisson(SpatialProblem):
    output_variables = ['u']
    spatial_domain = Span({'x': [0, 1], 'y': [0, 1]})

    def laplace_equation(input_, output_):
        force_term = (torch.sin(input_.extract(['x'])*torch.pi) *
                      torch.sin(input_.extract(['y'])*torch.pi))
        nabla_u = nabla(output_, input_, components=['u'], d=['x', 'y'])
        return nabla_u - force_term

    def nil_dirichlet(input_, output_):
        value = 0.0
        return output_.extract(['u']) - value

    conditions = {
        'gamma1': Condition(Span({'x': [0, 1], 'y':  1}), nil_dirichlet),
        'gamma2': Condition(Span({'x': [0, 1], 'y': 0}), nil_dirichlet),
        'gamma3': Condition(Span({'x':  1, 'y': [0, 1]}), nil_dirichlet),
        'gamma4': Condition(Span({'x': 0, 'y': [0, 1]}), nil_dirichlet),
        'D': Condition(Span({'x': [0, 1], 'y': [0, 1]}), laplace_equation),
    }

    def poisson_sol(self, pts):
        return -(
            torch.sin(pts.extract(['x'])*torch.pi) *
            torch.sin(pts.extract(['y'])*torch.pi)
        )/(2*torch.pi**2)

    truth_solution = poisson_sol


problem = Poisson()

model = FeedForward(problem.input_variables, problem.output_variables)


def test_constructor():
    PINN(problem, model)


def test_span_pts():
    pinn = PINN(problem, model)
    n = 10
    boundaries = ['gamma1', 'gamma2', 'gamma3', 'gamma4']
    pinn.span_pts(n, 'grid', boundaries)
    for b in boundaries:
        assert pinn.input_pts[b].shape[0] == n
    pinn.span_pts(n, 'random', boundaries)
    for b in boundaries:
        assert pinn.input_pts[b].shape[0] == n

    pinn.span_pts(n, 'grid', locations=['D'])
    assert pinn.input_pts['D'].shape[0] == n**2
    pinn.span_pts(n, 'random', locations=['D'])
    assert pinn.input_pts['D'].shape[0] == n

<<<<<<< HEAD
    pinn.span_pts(n, 'latin', locations=['D'])
    assert pinn.input_pts['D'].shape[0] == n

    pinn.span_pts(n, 'lh', locations=['D'])
    assert pinn.input_pts['D'].shape[0] == n

=======
>>>>>>> dbd78c9c

def test_train():
    pinn = PINN(problem, model)
    boundaries = ['gamma1', 'gamma2', 'gamma3', 'gamma4']
    n = 10
    pinn.span_pts(n, 'grid', boundaries)
    pinn.span_pts(n, 'grid', locations=['D'])
    pinn.train(5)


def test_train():
    boundaries = ['gamma1', 'gamma2', 'gamma3', 'gamma4']
    n = 10
    expected_keys = [[], list(range(0, 50, 3))]
    param = [0, 3]
    for i, truth_key in zip(param, expected_keys):
        pinn = PINN(problem, model)
        pinn.span_pts(n, 'grid', boundaries)
        pinn.span_pts(n, 'grid', locations=['D'])
        pinn.train(50, save_loss=i)
        assert list(pinn.history_loss.keys()) == truth_key


def test_train_batch():
    pinn = PINN(problem, model, batch_size=6)
    boundaries = ['gamma1', 'gamma2', 'gamma3', 'gamma4']
    n = 10
    pinn.span_pts(n, 'grid', boundaries)
    pinn.span_pts(n, 'grid', locations=['D'])
    pinn.train(5)


def test_train_batch():
    boundaries = ['gamma1', 'gamma2', 'gamma3', 'gamma4']
    n = 10
    expected_keys = [[], list(range(0, 50, 3))]
    param = [0, 3]
    for i, truth_key in zip(param, expected_keys):
        pinn = PINN(problem, model, batch_size=6)
        pinn.span_pts(n, 'grid', boundaries)
        pinn.span_pts(n, 'grid', locations=['D'])
        pinn.train(50, save_loss=i)
        assert list(pinn.history_loss.keys()) == truth_key


if torch.cuda.is_available():

    def test_gpu_train():
        pinn = PINN(problem, model, batch_size=20, device='cuda')
        boundaries = ['gamma1', 'gamma2', 'gamma3', 'gamma4']
        n = 100
        pinn.span_pts(n, 'grid', boundaries)
        pinn.span_pts(n, 'grid', locations=['D'])
        pinn.train(5)

    def test_gpu_train_nobatch():
        pinn = PINN(problem, model, batch_size=None, device='cuda')
        boundaries = ['gamma1', 'gamma2', 'gamma3', 'gamma4']
        n = 100
        pinn.span_pts(n, 'grid', boundaries)
        pinn.span_pts(n, 'grid', locations=['D'])
        pinn.train(5)<|MERGE_RESOLUTION|>--- conflicted
+++ resolved
@@ -63,15 +63,12 @@
     pinn.span_pts(n, 'random', locations=['D'])
     assert pinn.input_pts['D'].shape[0] == n
 
-<<<<<<< HEAD
     pinn.span_pts(n, 'latin', locations=['D'])
     assert pinn.input_pts['D'].shape[0] == n
 
     pinn.span_pts(n, 'lh', locations=['D'])
     assert pinn.input_pts['D'].shape[0] == n
 
-=======
->>>>>>> dbd78c9c
 
 def test_train():
     pinn = PINN(problem, model)
